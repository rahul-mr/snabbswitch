-- intel.lua -- Intel 82574L driver with Linux integration
-- Copyright 2012 Snabb GmbH. See the file LICENSE.

-- This is a device driver for the Intel 82574L gigabit ethernet controller.
-- The chip is very well documented in Intel's data sheet:
-- http://ark.intel.com/products/32209/Intel-82574L-Gigabit-Ethernet-Controller

module(...,package.seeall)

-- Notes:
-- PSP (pad short packets to 64 bytes)

local ffi = require("ffi")
local C = ffi.C
local bit = require("bit")
local pci = require("pci")
local lib = require("lib")
local bits, bitset = lib.bits, lib.bitset

require("clib_h")
require("snabb_h")

function new (pciaddress)

   -- Method dictionary for Intel NIC objects.
   local M = {}

<<<<<<< HEAD
=======
   -- Return a table for protected (bounds-checked) memory access.
   -- 
   -- The table can be indexed like a pointer. Index 0 refers to address
   -- BASE+OFFSET, index N refers to address BASE+OFFSET+N*sizeof(TYPE),
   -- and access to indices >= SIZE is prohibited.
   --
   -- Examples:
   --   local mem =  protected("uint32_t", 0x1000, 0x0, 0x080)
   --   mem[0x000] => <word at 0x1000>
   --   mem[0x001] => <word at 0x1004>
   --   mem[0x07F] => <word at 0x11FC>
   --   mem[0x080] => ERROR <address out of bounds: 0x1200>
   --   mem._ptr   => cdata<uint32_t *>: 0x1000 (get the raw pointer)
   local function protected (type, base, offset, size)
      type = ffi.typeof(type)
      local bound = ((size * ffi.sizeof(type)) + 0ULL) / ffi.sizeof(type) 
      local tptr = ffi.typeof("$ *", type)
      local wrap = ffi.metatype(ffi.typeof("struct { $ _ptr; }", tptr), {
                                   __index = function(w, idx)
                                                assert(idx < bound)
                                                return w._ptr[idx]
                                             end,
                                   __newindex = function(w, idx, val)
                                                   assert(idx < bound)
                                                   w._ptr[idx] = val
                                                end,
                                })
      return wrap(ffi.cast(tptr, ffi.cast("uint8_t *", base) + offset))
   end

>>>>>>> e2abb893
   local num_descriptors = 32 * 1024
   local buffer_count = 2 * 1024 * 1024

   local rxdesc, rxdesc_phy
   local txdesc, txdesc_phy
   local buffers, buffers_phy

   local pci_config_fd = nil

   -- Register addresses as 32-bit word offsets.
   local CTRL   = 0x00000 / 4 -- Device Control Register (RW)
   local STATUS = 0x00008 / 4 -- Device Status Register (RO)
   local PBA    = 0x01000 / 4 -- Packet Buffer Allocation
   local IMC    = 0x000D8 / 4 -- Interrupt Mask Clear (W)
   local RCTL   = 0x00100 / 4 -- Receive Control Register (RW)
   local RFCTL  = 0x05008 / 4 -- Receive Filter Control Register (RW)
   local RXDCTL = 0x02828 / 4 -- Receive Descriptor Control (RW)
   local RXCSUM = 0x05000 / 4 -- Receive Checksum Control (RW)
   local RDBAL  = 0x02800 / 4 -- Receive Descriptor Base Address Low (RW)
   local RDBAH  = 0x02804 / 4 -- Receive Descriptor Base Address High (RW)
   local RDLEN  = 0x02808 / 4 -- Receive Descriptor Length (RW)
   local RDH    = 0x02810 / 4 -- Receive Descriptor Head (RW)
   local RDT    = 0x02818 / 4 -- Receive Descriptor Tail (RW)
   local RADV   = 0x0282C / 4 -- Receive Interrupt Absolute Delay Timer (RW)
   local RDTR   = 0x02820 / 4 -- Rx Interrupt Delay Timer [Packet Timer] (RW)
   local TXDCTL = 0x03828 / 4 -- Transmit Descriptor Control (RW)
   local TCTL   = 0x00400 / 4 -- Transmit Control Register (RW)
   local TIPG   = 0x00410 / 4 -- Transmit Inter-Packet Gap (RW)
   local TDBAL  = 0x03800 / 4 -- Transmit Descriptor Base Address Low (RW)
   local TDBAH  = 0x03804 / 4 -- Transmit Descriptor Base Address High (RW)
   local TDLEN  = 0x03808 / 4 -- Transmit Descriptor Length (RW)
   local TDH    = 0x03810 / 4 -- Transmit Descriptor Head (RW)
   local TDT    = 0x03818 / 4 -- Transmit Descriptor Tail (RW)
   local TARC   = 0x03840 / 4 -- Transmit Arbitration Count - TARC (RW)
   local MDIC   = 0x00020 / 4 -- MDI Control Register (RW)
   local EXTCNF_CTRL = 0x00F00 / 4 -- Extended Configuration Control (RW)
   local POEMB  = 0x00F10 / 4 -- PHY OEM Bits Register (RW)
   local ICR    = 0x000C0 / 4 -- Interrupt Cause Register (RW)

   local regs = ffi.cast("uint32_t *", pci.map_pci_memory(pciaddress, 0))

   -- Initialization

   function M.init ()
      reset()
      init_pci()
      init_dma_memory()
      init_link()
      init_statistics()
      init_receive()
      init_transmit()
   end

   function reset ()
      regs[IMC] = 0                       -- Disable interrupts
      regs[CTRL] = bits({FD=0,SLU=6,RST=26}) -- Global reset
      C.usleep(10); assert( not bitset(regs[CTRL],26) )
      regs[IMC] = 0                       -- Disable interrupts
   end

   function init_pci ()
      -- PCI bus mastering has to be enabled for DMA to work.
      pci_config_fd = pci.open_config(pciaddress)
      pci.set_bus_master(pci_config_fd, true)
   end

<<<<<<< HEAD
  
=======
   function init_dma_memory ()
      --local descriptor_bytes = 1024 * 1024
      --local buffers_bytes = 2 * 1024 * 1024
      rxdesc, rxdesc_phy = memory.dma_alloc(num_descriptors * ffi.sizeof("union rx"))
      txdesc, txdesc_phy = memory.dma_alloc(num_descriptors * ffi.sizeof("union tx"))
      buffers, buffers_phy = memory.dma_alloc(buffer_count * ffi.sizeof("uint8_t"))
      -- Add bounds checking
      rxdesc  = protected("union rx", rxdesc, 0, num_descriptors)
      txdesc  = protected("union tx", txdesc, 0, num_descriptors)
      buffers = protected("uint8_t", buffers, 0, buffer_count)
   end
>>>>>>> e2abb893

   function init_link ()
      reset_phy()
      -- phy_write(9, bit.bor(bits({Adv1GFDX=9})))
      -- force_autoneg()
   end

   function init_statistics ()
      -- Statistics registers initialize themselves within 1ms of a reset.
      C.usleep(1000)
   end

   function M.print_status ()
      local status, tctl, rctl = regs[STATUS], regs[TCTL], regs[RCTL]
      print("MAC status")
      print("  STATUS      = " .. bit.tohex(status))
      print("  Full Duplex = " .. yesno(status, 0))
      print("  Link Up     = " .. yesno(status, 1))
      print("  PHYRA       = " .. yesno(status, 10))
      speed = (({10,100,1000,1000})[1+bit.band(bit.rshift(status, 6),3)])
      print("  Speed       = " .. speed .. ' Mb/s')
      print("Transmit status")
      print("  TCTL        = " .. bit.tohex(tctl))
      print("  TXDCTL      = " .. bit.tohex(regs[TXDCTL]))
      print("  TX Enable   = " .. yesno(tctl, 1))
      print("  TDH         = " .. regs[TDH])
      print("  TDT         = " .. regs[TDT])
      print("  TDBAH       = " .. bit.tohex(regs[TDBAH]))
      print("  TDBAL       = " .. bit.tohex(regs[TDBAL]))
      print("  TDLEN       = " .. regs[TDLEN])
      print("  TARC        = " .. bit.tohex(regs[TARC]))
      print("  TIPG        = " .. bit.tohex(regs[TIPG]))
      print("Receive status")
      print("  RCTL        = " .. bit.tohex(rctl))
      print("  RXDCTL      = " .. bit.tohex(regs[RXDCTL]))
      print("  RX Enable   = " .. yesno(rctl, 1))
      print("  RX Loopback = " .. yesno(rctl, 6))
      print("  RDH         = " .. regs[RDH])
      print("  RDT         = " .. regs[RDT])
      print("  RDBAH       = " .. bit.tohex(regs[RDBAH]))
      print("  RDBAL       = " .. bit.tohex(regs[RDBAL]))
      print("  RDLEN       = " .. regs[RDLEN])
      print("  RADV        = " .. regs[RADV])
      print("PHY status")
      local phystatus, phyext, copperstatus = phy_read(1), phy_read(15), phy_read(17)
      print("  Autonegotiate state    = " .. (bitset(phystatus,5) and 'complete' or 'not complete'))
      print("  Remote fault detection = " .. (bitset(phystatus,4) and 'remote fault detected' or 'no remote fault detected'))
      print("  Copper Link Status     = " .. (bitset(copperstatus,3) and 'copper link is up' or 'copper link is down'))
      print("  Speed and duplex resolved = " .. yesno(copperstatus,11))
      physpeed = (({10,100,1000,'(reserved)'})[1+bit.band(bit.rshift(status, 6),3)])
      print("  Speed                  = " .. physpeed .. 'Mb/s')
      print("  Duplex                 = " .. (bitset(copperstatus,13) and 'full-duplex' or 'half-duplex'))
      local autoneg, autoneg1G = phy_read(4), phy_read(9)
      print("  Advertise 1000 Mb/s FD = " .. yesno(autoneg1G,9))
      print("  Advertise 1000 Mb/s HD = " .. yesno(autoneg1G,8))
      print("  Advertise  100 Mb/s FD = " .. yesno(autoneg,8))
      print("  Advertise  100 Mb/s HD = " .. yesno(autoneg,7))
      print("  Advertise   10 Mb/s FD = " .. yesno(autoneg,6))
      print("  Advertise   10 Mb/s HD = " .. yesno(autoneg,5))
      local partner, partner1G = phy_read(5), phy_read(10)
      print("  Partner   1000 Mb/s FD = " .. yesno(partner1G,11)) -- reg 10
      print("  Partner   1000 Mb/s HD = " .. yesno(partner1G,10))
      print("  Partner    100 Mb/s FD = " .. yesno(partner,8))
      print("  Partner    100 Mb/s HD = " .. yesno(partner,7))
      print("  Partner     10 Mb/s FD = " .. yesno(partner,6))
      print("  Partner     10 Mb/s HD = " .. yesno(partner,5))
      --   print("Power state              = D"..bit.band(regs[PMCSR],3))
   end

   function yesno (value, bit)
      return bitset(value, bit) and 'yes' or 'no'
   end

   -- Receive functionality

   ffi.cdef[[
         // RX descriptor written by software.
         struct rx_desc {
            uint64_t address;    // 64-bit address of receive buffer
            uint64_t dd;         // low bit must be 0, otherwise reserved
         } __attribute__((packed));

         // RX writeback descriptor written by hardware.
         struct rx_desc_wb {
            // uint32_t rss;
            uint16_t checksum;
            uint16_t id;
            uint32_t mrq;
            uint32_t status;
            uint16_t length;
            uint16_t vlan;
         } __attribute__((packed));

         union rx {
            struct rx_desc data;
            struct rx_desc_wb wb;
         } __attribute__((packed));
   ]]

   local rxnext = 0
   local rxbuffers = {}

   function init_receive ()
      -- Disable RX and program all the registers
      regs[RCTL] = bits({UPE=3, MPE=4, -- Unicast & Multicast promiscuous mode
            LPE=5,        -- Long Packet Enable (over 1522 bytes)
            BSIZE1=17, BSIZE0=16, BSEX=25, -- 4KB buffers
            SECRC=26,      -- Strip Ethernet CRC from packets
            BAM=15         -- Broadcast Accept Mode
         })
      regs[RFCTL] = bits({EXSTEN=15})  -- Extended RX writeback descriptor format
      regs[RXDCTL] = bits({GRAN=24, WTHRESH0=16})
      regs[RXCSUM] = 0                 -- Disable checksum offload - not needed
      regs[RADV] = math.log(1024,2)    -- 1us max writeback delay
      regs[RDLEN] = num_descriptors * ffi.sizeof("union rx")
      regs[RDBAL] = bit.band(rxdesc_phy, 0xffffffff)
      regs[RDBAH] = 0
      regs[RDH] = 0
      regs[RDT] = 0
      rxnext = 0
      -- Enable RX
      regs[RCTL] = bit.bor(regs[RCTL], bits{EN=1})
   end

   local rdt = 0

   -- Enqueue a receive descriptor to receive a packet.
   local function add_rxbuf (address)
      -- NOTE: RDT points to the next unused descriptor
      rxdesc[rdt].data.address = address
      rxdesc[rdt].data.dd = 0
      rdt = (rdt + 1) % num_descriptors
--      rxbuffers[rdt] = address
      return true
   end M.add_rxbuf = add_rxbuf

   local function flush_rx ()
      regs[RDT] = rdt
   end M.flush_rx = flush_rx

   local function ring_pending(head, tail)
      if head == tail then return 0 end
      if head <  tail then return tail - head
      else                 return num_descriptors + tail - head end
   end M.ring_pending = ring_pending

   function M.rx_full ()
      return regs[RDH] == (regs[RDT] + 1) % num_descriptors
   end

   function M.rx_empty ()
      return regs[RDH] == regs[RDT]
   end

   local function rx_pending ()
      return ring_pending(regs[RDT], regs[RDH])
   end M.rx_pending = rx_pending

   local function rx_available ()
      return num_descriptors - rx_pending() - 1
   end M.rx_available = rx_available

   function M.rx_load ()
      return rx_pending() / num_descriptors
   end

   -- Return the next available packet as two values: buffer, length.
   -- If no packet is available then return nil.
   function M.receive ()
      if regs[RDH] ~= rxnext then
         local wb = rxdesc[rxnext].wb
         local index = rxnext
         local length = wb.length
         rxnext = (rxnext + 1) % num_descriptors
         return rxbuffers[index], length
      end
   end

   function M.ack ()
   end

   -- Transmit functionality

   ffi.cdef[[
         // TX Extended Data Descriptor written by software.
         struct tx_desc {
            uint64_t address;
            uint64_t options;
         } __attribute__((packed));


       /********************************
        * Not used (only for reference)
        ********************************
         struct tx_context_desc {
            unsigned int tucse:16,
                         tucso:8,
                         tucss:8,
                         ipcse:16,
                         ipcso:8,
                         ipcss:8,
                         mss:16,
                         hdrlen:8,
                         rsv:2,
                         sta:4,
                         tucmd:8,
                         dtype:4,
                         paylen:20;
         } __attribute__((packed));
       ********************************/

         struct tx_context_desc {
             uint64_t block0;
             uint64_t block1;
         } __attribute__((packed));

         union tx {
            struct tx_desc data;
            struct tx_context_desc ctx;
         };
   ]]

   function init_transmit ()
      regs[TCTL]        = 0x3103f0f8
      regs[TXDCTL]      = 0x01410000
      regs[TIPG] = 0x00602006 -- Suggested value in data sheet
      init_transmit_ring()
      -- Enable transmit
      regs[TDH] = 0
      regs[TDT] = 0
      regs[TXDCTL]      = 0x01410000
      regs[TCTL]        = 0x3103f0fa
   end

   function init_transmit_ring ()
      regs[TDBAL] = bit.band(txdesc_phy, 0xffffffff)
      regs[TDBAH] = 0
      -- Hardware requires the value to be 128-byte aligned
      assert( num_descriptors * ffi.sizeof("union tx") % 128 == 0 )
      regs[TDLEN] = num_descriptors * ffi.sizeof("union tx")
   end

   -- Locally cached copy of the Transmit Descriptor Tail (TDT) register.
   -- Updates are kept locally here until flush_tx() is called.
   -- That's because updating the hardware register is relatively expensive.
   local tdt = 0

   -- Flags for transmit descriptors.
   local txdesc_flags = bits({dtype=20, eop=24, ifcs=25, dext=29})

   -- Enqueue a transmit descriptor to send a packet.
   local function add_txbuf (address, size)
      txdesc[tdt].data.address = address
      txdesc[tdt].data.options = bit.bor(size, txdesc_flags)
      tdt = (tdt + 1) % num_descriptors
   end M.add_txbuf = add_txbuf

   local function flush_tx()
      regs[TDT] = tdt
   end M.flush_tx = flush_tx

   local function add_txbuf_tso (address, size, mss, context)
      --ui_tdt = ffi.cast("uint32_t", tdt)
      --ctx = ffi.cast("struct tx_context_desc *", txdesc._ptr + ui_tdt)
      local ctx = { }
      ctx.tucse  = 0    --TCP/UDP CheckSum End
      ctx.tucso  = 0    --TCP/UDP CheckSum Offset
      ctx.tucss  = 0    --TCP/UDP CheckSum Start
      ctx.ipcse  = 0    --IP CheckSum End
      ctx.ipcso  = 0    --IP CheckSum Offset
      ctx.ipcss  = 0    --IP CheckSum Start
      ctx.mss    = mss  --Maximum Segment Size (1440)
      ctx.hdrlen = 0    --Header Length
      ctx.sta    = 0    --Status  -- bits({rsv2=3, rsv1=2, rsv0=1, dd=0})
      ctx.tucmd  = bits({dext=5, tse=2}) --Command --dext: ctxt desc fmt ; tse: TCP Segmentation Enable
                -- bits({ide=7, snap=6, dext=5, rsv=4, rs=3, tse=2, ip=1, tcp=0})
      ctx.dtype  = 0    --Descriptor Type --Must be 0x0000 for context desc fmt
      ctx.paylen = 0    --Payload Length

      --context = buffers._ptr --test

      local frame_len = 14 -- Ethernet frame length
      local mem = protected("uint8_t", context, frame_len, 12) --for accessing IP header fields
      local ver = bit.band(mem[0], 0x60)
      assert(ver ~= 0, "Invalid IP version/Unknown format");

      local ipcs_off = -1 -- IP checksum field offset
      local hdr_len  = -1 -- IP header length
      local plen_off = -1 -- IP payload length field offset
      local prot_off = -1 -- IP protocol field offset

      if ver == 0x40 then --IPv4
        ctx.tucmd = bits({ip=1}, ctx.tucmd) --IPv4 flag
        ipcs_off = 10
        mem[ipcs_off]     = 0   --clear IP header checksum field H
        mem[ipcs_off + 1] = 0   --clear IP header checksum field L
        hdr_len = 4 * bit.band(mem[0], 0x0f) --IHL field
        plen_off = 2
        prot_off = 9
      else --ver == 0x60 --IPv6
        ipcs_off = 2 -- this will be ignored when flags are set (hopefully) otherwise IP Flow label field will get corrupted
        hdr_len  = 40
        plen_off = 4
        prot_off = 6 
      end --ver

      assert(ipcs_off ~= -1, "ipcs_off not set")
      assert(hdr_len  ~= -1, "hdr_len not set")
      assert(plen_off ~= -1, "plen_off not set")
      assert(prot_off ~= -1, "prot_off not set")

      print("DBG: A ipcs_off = " .. bit.tohex(14 + ipcs_off) )
      print("DBG: A hdr_len  = " .. bit.tohex(14 + hdr_len) )
      print("DBG: A plen_off = " .. bit.tohex(14 + plen_off) )
      print("DBG: A prot_off = " .. bit.tohex(14 + prot_off) )

      print("DBG: pl -2 = " .. bit.tohex((protected("uint8_t", context, frame_len + plen_off - 2, 1))[0]))
      print("DBG: pl -1 = " .. bit.tohex((protected("uint8_t", context, frame_len + plen_off - 1, 1))[0]))
      print("DBG: pl    = " .. bit.tohex((protected("uint8_t", context, frame_len + plen_off    , 1))[0]))
      print("DBG: pl +1 = " .. bit.tohex((protected("uint8_t", context, frame_len + plen_off + 1, 1))[0]))
      print("DBG: pl +2 = " .. bit.tohex((protected("uint8_t", context, frame_len + plen_off + 2, 1))[0]))

      print("DBG: [16]pl= " .. bit.tohex((protected("uint16_t", context, frame_len + plen_off    , 1)[0])))

      print("DBG: context = " .. tostring(ffi.cast("uint32_t",context)) )
      print("DBG: context + frame_len + plen_off = " .. tostring(ffi.cast("uint32_t",context) + frame_len + plen_off) )
      print("DBG: context + frame_len + plen_off + 1 = " .. tostring(ffi.cast("uint32_t",context) + frame_len + plen_off + 1) )

      local pkt_len = (protected("uint16_t", context, frame_len + plen_off + 1, 1))[0]
      print("DBG: pkt_len = " .. bit.tohex(pkt_len))

      ctx.ipcss = frame_len     
      ctx.ipcso = frame_len + ipcs_off
      ctx.ipcse = 0 -- (Note: EOP flag must be set)

      ctx.tucss = frame_len + hdr_len  -- IP payload (TCP/UDP payload) start
      ctx.tucse = frame_len + pkt_len  -- IP payload (TCP/UDP payload) end

      ctx.paylen = pkt_len - hdr_len 

      print("DBG: ctx.paylen = ".. bit.tohex(ctx.paylen))

      print("DBG: mem[proto_off] = " .. bit.tohex(mem[prot_off]))

      if mem[prot_off] == 0x06 then -- TCP specific
        ctx.tucso = frame_len + hdr_len + 16 --TCP checksum offset
        ctx.tucmd = bits({tcp=0}, ctx.tucmd) --set TCP flag

        local data_off = bit.rshift( bit.band( (protected("uint8_t", context, frame_len + hdr_len + 12, 1))[0], 0xF0 ), 4) 
        print("DBG: data_off = " .. bit.tohex(data_off))
        ctx.hdrlen = frame_len + hdr_len + data_off * 4

      elseif mem[prot_off] == 0x11 then --UDP specific
        ctx.tucso = frame_len + hdr_len + 6 --UDP checksum offset
        ctx.hdrlen = frame_len + hdr_len + 6 + 2
      else
        assert(false, "Invalid/Unimplemented IP data protocol")
      end

      pkt_len = 0 --reset IP packet length

      txdesc[tdt].ctx.block0 = bit.bor( bit.lshift(ctx.tucse,  48),
                                        bit.lshift(ctx.tucso,  40),
                                        bit.lshift(ctx.tucss,  32),
                                        bit.lshift(ctx.ipcse,  16),
                                        bit.lshift(ctx.ipcso,   8),
                                        bit.lshift(ctx.ipcss,   0) )
      
      txdesc[tdt].ctx.block1 = bit.bor( bit.lshift(ctx.mss,    48),
                                        bit.lshift(ctx.hdrlen, 40),
                                        bit.lshift(ctx.sta,    32),
                                        bit.lshift(ctx.tucmd,  24),
                                        bit.lshift(ctx.dtype,  20),
                                        bit.lshift(ctx.paylen,  0) )

      tdt = (tdt + 1) % num_descriptors
      M.add_txbuf(address, size) --write data descriptor
   end M.add_txbuf_tso = add_txbuf_tso
 
   function M.tx_full  () return M.tx_pending() == num_descriptors - 1 end
   function M.tx_empty () return M.tx_pending() == 0 end

   local function tx_pending ()
      return ring_pending(regs[TDH], regs[TDT])
   end M.tx_pending = tx_pending

   local function tx_available ()
      return num_descriptors - tx_pending() - 1
   end M.tx_available = tx_available

   local function tx_load ()
      return tx_pending() / num_descriptors
   end M.tx_load = tx_load

   -- Read a PHY register.
   function phy_read (phyreg)
      regs[MDIC] = bit.bor(bit.lshift(phyreg, 16), bits({OP1=27,PHYADD0=21}))
      phy_wait_ready()
      local mdic = regs[MDIC]
      -- phy_unlock_semaphore()
      assert(bit.band(mdic, bits({ERROR=30})) == 0)
      return bit.band(mdic, 0xffff)
   end

   -- Write to a PHY register.
   function phy_write (phyreg, value)
      regs[MDIC] = bit.bor(value, bit.lshift(phyreg, 16), bits({OP0=26,PHYADD0=21}))
      phy_wait_ready()
      return bit.band(regs[MDIC], bits({ERROR=30})) == 0
   end

   function phy_wait_ready ()
      while bit.band(regs[MDIC], bits({READY=28,ERROR=30})) == 0 do
         ffi.C.usleep(2000)
      end
   end

   function reset_phy ()
      phy_write(0, bits({AutoNeg=12,Duplex=8,RestartAutoNeg=9}))
      ffi.C.usleep(1)
      phy_write(0, bit.bor(bits({RST=15}), phy_read(0)))
   end

   function force_autoneg ()
      ffi.C.usleep(1)
      regs[POEMB] = bit.bor(regs[POEMB], bits({reautoneg_now=5}))
   end

   -- Lock and unlock the PHY semaphore. This is used to avoid race
   -- conditions between software and hardware both accessing the PHY.

   function phy_lock ()
      regs[EXTCNF_CTRL] = bits({MDIO_SW=5})
      while bit.band(regs[EXTCNF_CTRL], bits({MDIO_SW=5})) == 0 do
         ffi.C.usleep(2000)
      end
   end

   function phy_unlock ()
      regs[EXTCNF_CTRL] = 0
   end

   -- Link control.

   function M.linkup ()
      return bit.band(phy_read(17), bits({CopperLink=10})) ~= 0
   end

   function M.enable_phy_loopback ()
      phy_write(0x01, bit.bor(phy_read(0x01), bits({LOOPBACK=14})))
   end

   function M.enable_mac_loopback ()
      regs[RCTL] = bit.bor(bits({LBM0=6}, regs[RCTL]))
   end

   -- Statistics

   local statistics_regs = {
      {"CRCERRS",  0x04000, "CRC Error Count"},
      {"ALGNERRC", 0x04004, "Alignment Error Count"},
      {"RXERRC",   0x0400C, "RX Error Count"},
      {"MPC",      0x04010, "Missed Packets Count"},
      {"SCC",      0x04014, "Single Collision Count"},
      {"ECOL",     0x04018, "Excessive Collision Count"},
      {"MCC",      0x0401C, "Multiple Collision Count"},
      {"LATECOL",  0x04020, "Late Collisions Count"},
      {"COLC",     0x04028, "Collision Count"},
      {"DC",       0x04030, "Defer Count"},
      {"TNCRS",    0x04034, "Transmit with No CRS"},
      {"CEXTERR",  0x0403C, "Carrier Extension Error Count"},
      {"RLEC",     0x04040, "Receive Length Error Count"},
      {"XONRXC",   0x04048, "XON Received Count"},
      {"XONTXC",   0x0403C, "XON Transmitted Count"},
      {"XOFFRXC",  0x04050, "XOFF Received Count"},
      {"XOFFTXC",  0x04054, "XOFF Transmitted Count"},
      {"FCRUC",    0x04058, "FC Received Unsupported Count"},
      {"PRC64",    0x0405C, "Packets Received [64 Bytes] Count"},
      {"PRC127",   0x04060, "Packets Received [65-127 Bytes] Count"},
      {"PRC255",   0x04064, "Packets Received [128-255 Bytes] Count"},
      {"PRC511",   0x04068, "Packets Received [256-511 Bytes] Count"},
      {"PRC1023",  0x0406C, "Packets Received [512-1023 Bytes] Count"},
      {"PRC1522",  0x04070, "Packets Received [1024 to Max Bytes] Count"},
      {"GPRC",     0x04074, "Good Packets Received Count"},
      {"BPRC",     0x04078, "Broadcast Packets Received Count"},
      {"MPRC",     0x0407C, "Multicast Packets Received Count"},
      {"GPTC",     0x04080, "Good Packets Transmitted Count"},
      {"GORCL",    0x04088, "Good Octets Received Count"},
      {"GORCH",    0x0408C, "Good Octets Received Count"},
      {"GOTCL",    0x04090, "Good Octets Transmitted Count"},
      {"GOTCH",    0x04094, "Good Octets Transmitted Count"},
      {"RNBC",     0x040A0, "Receive No Buffers Count"},
      {"RUC",      0x040A4, "Receive Undersize Count"},
      {"RFC",      0x040A8, "Receive Fragment Count"},
      {"ROC",      0x040AC, "Receive Oversize Count"},
      {"RJC",      0x040B0, "Receive Jabber Count"},
      {"MNGPRC",   0x040B4, "Management Packets Received Count"},
      {"MPDC",     0x040B8, "Management Packets Dropped Count"},
      {"MPTC",     0x040BC, "Management Packets Transmitted Count"},
      {"TORL",     0x040C0, "Total Octets Received (Low)"},
      {"TORH",     0x040C4, "Total Octets Received (High)"},
      {"TOTL",     0x040C8, "Total Octets Transmitted (Low)"},
      {"TOTH",     0x040CC, "Total Octets Transmitted (High)"},
      {"TPR",      0x040D0, "Total Packets Received"},
      {"TPT",      0x040D4, "Total Packets Transmitted"},
      {"PTC64",    0x040D8, "Packets Transmitted [64 Bytes] Count"},
      {"PTC127",   0x040DC, "Packets Transmitted [65-127 Bytes] Count"},
      {"PTC255",   0x040E0, "Packets Transmitted [128-255 Bytes] Count"},
      {"PTC511",   0x040E4, "Packets Transmitted [256-511 Bytes] Count"},
      {"PTC1023",  0x040E8, "Packets Transmitted [512-1023 Bytes] Count"},
      {"PTC1522",  0x040EC, "Packets Transmitted [Greater than 1024 Bytes] Count"},
      {"MPTC",     0x040F0, "Multicast Packets Transmitted Count"},
      {"BPTC",     0x040F4, "Broadcast Packets Transmitted Count"},
      {"TSCTC",    0x040F8, "TCP Segmentation Context Transmitted Count"},
      {"TSCTFC",   0x040FC, "TCP Segmentation Context Transmit Fail Count"},
      {"IAC",      0x04100, "Interrupt Assertion Count"}
     }

   M.stats = {}

   function M.update_stats ()
      for _,reg in ipairs(statistics_regs) do
         name, offset, desc = reg[1], reg[2], reg[3]
         M.stats[name] = (M.stats[name] or 0) + regs[offset/4]
      end
   end

   function M.reset_stats ()
      M.stats = {}
   end

   function M.print_stats ()
      print("Statistics for PCI device " .. pciaddress .. ":")
      for _,reg in ipairs(statistics_regs) do
         name, desc = reg[1], reg[3]
         if M.stats[name] > 0 then
            print(("%20s %-10s %s"):format(lib.comma_value(M.stats[name]), name, desc))
         end
      end
   end

   -- Self-test diagnostics

   function M.selftest (options)
      options = options or {}
      io.write("intel selftest: pciaddr="..pciaddress)
      for key,value in pairs(options) do
         io.write(" "..key.."="..tostring(value))
      end
      print()
      local secs = options.secs or 10
      local receive = options.receive or false
      local randomsize = options.randomsize or false
      if options.loopback then
         M.enable_mac_loopback()
      end
      if not options.nolinkup then
         test.waitfor("linkup", M.linkup, 20, 250000)
      end
      if not options.skip_transmit then
         local secs = (options.secs or 10)
         print("Generating traffic for "..tostring(secs).." second(s)...")
         local deadline = C.get_time_ns() + secs * 1000000000LL
         local done = function () return C.get_time_ns() > deadline end
         repeat
            while not done() and tx_load() > 0.75 do C.usleep(10000) end
            if receive then
               for i = 1, rx_available() do
                  add_rxbuf(buffers_phy + 4096)
               end
               flush_rx()
            end
            for i = 1, tx_available() do
               if randomsize then
                  add_txbuf(buffers_phy, math.random(32, 1496))
               else
                  add_txbuf(buffers_phy, 32)
               end
            end
            flush_tx()
         until done()
         M.update_stats()
         M.print_stats()
      end
   end

   -- Test that TCP Segmentation Optimization (TSO) works.
   function M.selftest_tso (options)
      print "selftest: TCP Segmentation Offload (TSO)"
      options = options or {}
      local size = options.size or 4 --4096
      local mss  = options.mss  or 1500
      local txtcp = 1 -- Total number of TCP segments allocated
      local txeth = 0 -- Expected number of ethernet packets sent

      print "waiting for old traffic to die out ..."
      C.usleep(100000) -- Wait for old traffic from previous tests to die out
      M.update_stats()
      local txhardware_start = M.stats.GPTC
      M.print_stats()
      M.print_status()

      print "adding tso test buffer..."
      -- Transmit a packet with TSO and count expected ethernet transmits.
      M.add_tso_test_buffer(size, mss)
      txeth = txeth + math.ceil(size / mss)
      
      print "waiting for packet transmission..."
      -- Wait a safe time and check hardware count
      C.usleep(100000) -- wait for transmit
      M.update_stats()
      local txhardware = txhardware_start - M.stats.GPTC
      M.print_stats()
      M.print_status()

      -- Check results
      print("size", "mss", "txtcp", "txeth", "txhw")
      print(size, mss, txtcp, txeth, txhardware)
      if txeth ~= txhardware then
         print("Expected "..txeth.." packet(s) transmitted but measured "..txhardware)
      end
   end

   function M.add_tso_test_buffer (size, mss)
      -- Construct a TCP packet of 'size' total bytes and transmit with TSO.
    --simple tcp/ip packet with payload data = "asdf" (size=4)
    local packet = {0xFF, 0xFF, 0xFF, 0xFF, 0xFF, 0xFF, 0x00, 0x00, 0x00, 0x00, 0x00, 0x00, 0x08, 0x00, 0x45, 0x00,
                    0x00, 0x2C, 0x00, 0x01, 0x00, 0x00, 0x40, 0x06, 0x7C, 0xC9, 0x7F, 0x00, 0x00, 0x01, 0x7F, 0x00,
                    0x00, 0x01, 0x00, 0x14, 0x00, 0x50, 0x00, 0x00, 0x00, 0x00, 0x00, 0x00, 0x00, 0x00, 0x50, 0x02,
                    0x20, 0x00, 0xCB, 0x9E, 0x00, 0x00, 0x61, 0x73, 0x64, 0x66}

    for i = 0, 57, 1 do
        buffers[i] = packet[i+1]
      --print (buffers[i])
    end

    M.add_txbuf_tso(buffers_phy, 58, 1500, buffers._ptr)
    M.flush_tx()
   end

   return M
end
<|MERGE_RESOLUTION|>--- conflicted
+++ resolved
@@ -25,8 +25,6 @@
    -- Method dictionary for Intel NIC objects.
    local M = {}
 
-<<<<<<< HEAD
-=======
    -- Return a table for protected (bounds-checked) memory access.
    -- 
    -- The table can be indexed like a pointer. Index 0 refers to address
@@ -57,7 +55,6 @@
       return wrap(ffi.cast(tptr, ffi.cast("uint8_t *", base) + offset))
    end
 
->>>>>>> e2abb893
    local num_descriptors = 32 * 1024
    local buffer_count = 2 * 1024 * 1024
 
@@ -124,9 +121,6 @@
       pci.set_bus_master(pci_config_fd, true)
    end
 
-<<<<<<< HEAD
-  
-=======
    function init_dma_memory ()
       --local descriptor_bytes = 1024 * 1024
       --local buffers_bytes = 2 * 1024 * 1024
@@ -138,7 +132,6 @@
       txdesc  = protected("union tx", txdesc, 0, num_descriptors)
       buffers = protected("uint8_t", buffers, 0, buffer_count)
    end
->>>>>>> e2abb893
 
    function init_link ()
       reset_phy()
